version: 2
updates:
- package-ecosystem: cargo
  directory: "/"
  schedule:
    interval: daily
    time: "13:00"
  open-pull-requests-limit: 10
  reviewers:
    - "jbangelo"
  ignore:
<<<<<<< HEAD
  # Keep vergen at our pinned version
  - dependency-name: vergen
    versions:
    - "> 3.2.0"
  - dependency-name: vergen
    versions:
    - ">= 4.a, < 5"
  # Skip over this version of curl
=======
>>>>>>> bfbc0e18
  - dependency-name: curl
    versions:
    - 0.4.36
  # Ignore patch updates for all
  - dependency-name: "*"
    update-types: ["version-update:semver-patch"]<|MERGE_RESOLUTION|>--- conflicted
+++ resolved
@@ -9,17 +9,6 @@
   reviewers:
     - "jbangelo"
   ignore:
-<<<<<<< HEAD
-  # Keep vergen at our pinned version
-  - dependency-name: vergen
-    versions:
-    - "> 3.2.0"
-  - dependency-name: vergen
-    versions:
-    - ">= 4.a, < 5"
-  # Skip over this version of curl
-=======
->>>>>>> bfbc0e18
   - dependency-name: curl
     versions:
     - 0.4.36
